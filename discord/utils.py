import json

import requests
from django.conf import settings


class DiscordAPI:
    def __init__(self) -> None:
        pass

<<<<<<< HEAD
    @staticmethod
    def refresh_url(self, url: str) -> dict:
=======
    @classmethod
    def refresh_url(self, url: str) -> str:
>>>>>>> afa84b0b
        payload = json.dumps({"attachment_urls": [url]})

        headers = {
            "Authorization": f"Bot {settings.DISCORD_REFRESH_URL_BOT_TOKEN}",
            "Content-Type": "application/json",
        }

        response = requests.request("POST", settings.DISCORD_REFRESH_URL, headers=headers, data=payload)

        return response.json().get("refreshed_urls")[0].get("refreshed")<|MERGE_RESOLUTION|>--- conflicted
+++ resolved
@@ -8,13 +8,8 @@
     def __init__(self) -> None:
         pass
 
-<<<<<<< HEAD
     @staticmethod
-    def refresh_url(self, url: str) -> dict:
-=======
-    @classmethod
     def refresh_url(self, url: str) -> str:
->>>>>>> afa84b0b
         payload = json.dumps({"attachment_urls": [url]})
 
         headers = {
